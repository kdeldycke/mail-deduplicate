--- conflicted
+++ resolved
@@ -461,26 +461,6 @@
             self.selection.update(duplicates.selection)
             self.discard.update(duplicates.discard)
 
-<<<<<<< HEAD
-=======
-            # Remove from mail objects all attributes we no longer need, now that we
-            # have built the sets of selected and discarded mails. This will save
-            # memory and speed-up the action.
-            # See: https://github.com/kdeldycke/mail-deduplicate/issues/362
-            delete_names = ["canonical_headers", "body_lines", "subject"]
-            for mail in duplicates.discard:
-                for name in delete_names:
-                    if name in mail.__dict__:
-                        del mail.__dict__[name]
-            for mail in duplicates.selection:
-                for name in delete_names:
-                    if name in mail.__dict__:
-                        del mail.__dict__[name]
-                if self.conf["action"] == "move-discarded":
-                    # Selection mails are not moved, delete payload.
-                    del mail.__dict__["_payload"]
-
->>>>>>> 9f3f6c7c
     def close_all(self):
         """Close all open boxes."""
         for source_path, box in self.sources.items():
